--- conflicted
+++ resolved
@@ -48,12 +48,10 @@
     @NonNull
     private String mArtistName;
 
-<<<<<<< HEAD
+    @NonNull
     private String mArtistSortName;
 
-=======
-    @NonNull
->>>>>>> 5f72f6c5
+    @NonNull
     private Date mDate;
 
     private boolean mImageFetching;
@@ -109,23 +107,17 @@
         mArtistName = artistName;
     }
 
-<<<<<<< HEAD
+    @NonNull
     public String getArtistSortName() {
         return mArtistSortName;
     }
 
-    public void setArtistSortName(String artistSortName) {
+    public void setArtistSortName(@NonNull String artistSortName) {
         mArtistSortName = artistSortName;
     }
 
-    public void setMBID(String mbid) {
-        if (null != mbid ) {
-            mMBID = mbid;
-        }
-=======
     public void setMBID(@NonNull String mbid) {
         mMBID = mbid;
->>>>>>> 5f72f6c5
     }
 
     public void setDate(@NonNull Date date) {
